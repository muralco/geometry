{
  "name": "@muralco/geometry",
<<<<<<< HEAD
  "version": "1.1.0",
  "description": "",
  "private": true,
=======
  "version": "1.0.0",
  "description": "2D geometric library for spatial computation",
>>>>>>> 65a7f284
  "keywords": [],
  "repository": {
    "type": "git",
    "url": "git+https://github.com/muralco/geometry.git"
  },
  "bugs": {
    "url": "https://github.com/muralco/geometry/issues"
  },
  "homepage": "https://github.com/muralco/geometry",
  "author": "Mural",
  "license": "ISC",
  "files": ["dist/*"],
  "main": "./dist/index.js",
  "types": "./dist/index.d.ts",
  "scripts": {
    "clean": "rimraf dist",
    "build": "npm run clean && tsc",
    "test": "jest"
  },
  "devDependencies": {
    "@types/jest": "29.5.0",
    "jest": "29.5.0",
    "rimraf": "5.0.7",
    "ts-jest": "^29.4.0",
    "typescript": "^5.8.3"
  }
}<|MERGE_RESOLUTION|>--- conflicted
+++ resolved
@@ -1,13 +1,7 @@
 {
   "name": "@muralco/geometry",
-<<<<<<< HEAD
   "version": "1.1.0",
-  "description": "",
-  "private": true,
-=======
-  "version": "1.0.0",
   "description": "2D geometric library for spatial computation",
->>>>>>> 65a7f284
   "keywords": [],
   "repository": {
     "type": "git",
